## master / unreleased

* [CHANGE]
* [FEATURE]
* [ENHANCEMENT]
* [BUGFIX]

<<<<<<< HEAD
* [ENHANCEMENT] Add node_softirqs_total metric #2221
=======
* [FEATURE] Add sysctl collector #2425
* [ENHANCEMENT] Add node_softirqs_total metric #2221
* [ENHANCEMENT] Add device filter flags to arp collector #2254
* [ENHANCEMENT] Add rapl zone name label option #2401
* [ENHANCEMENT] Add slabinfo collector #1799
* [BUGFIX] Sanitize rapl zone names #2299
>>>>>>> 5d6738e6

## 1.3.1 / 2021-12-01

* [BUGFIX] Handle nil CPU thermal power status on M1 #2218
* [BUGFIX] bsd: Ignore filesystems flagged as MNT_IGNORE. #2227
* [BUGFIX] Sanitize UTF-8 in dmi collector #2229

## 1.3.0 / 2021-10-20

NOTE: In order to support globs in the textfile collector path, filenames exposed by
      `node_textfile_mtime_seconds` now contain the full path name.

* [CHANGE] Add path label to rapl collector #2146
* [CHANGE] Exclude filesystems under /run/credentials #2157
* [CHANGE] Add TCPTimeouts to netstat default filter #2189
* [FEATURE] Add lnstat collector for metrics from /proc/net/stat/ #1771
* [FEATURE] Add darwin powersupply collector #1777
* [FEATURE] Add support for monitoring GPUs on Linux #1998
* [FEATURE] Add Darwin thermal collector #2032
* [FEATURE] Add os release collector #2094
* [FEATURE] Add netdev.address-info collector #2105
* [FEATURE] Add clocksource metrics to time collector #2197
* [ENHANCEMENT] Support glob textfile collector directories #1985
* [ENHANCEMENT] ethtool: Expose node_ethtool_info metric #2080
* [ENHANCEMENT] Use include/exclude flags for ethtool filtering #2165
* [ENHANCEMENT] Add flag to disable guest CPU metrics #2123
* [ENHANCEMENT] Add DMI collector #2131
* [ENHANCEMENT] Add threads metrics to processes collector #2164
* [ENHANCMMENT] Reduce timer GC delays in the Linux filesystem collector #2169
* [ENHANCMMENT] Add TCPTimeouts to netstat default filter #2189
* [ENHANCMMENT] Use SysctlTimeval for boottime collector on BSD #2208
* [BUGFIX] ethtool: Sanitize metric names #2093
* [BUGFIX] Fix ethtool collector for multiple interfaces #2126
* [BUGFIX] Fix possible panic on macOS #2133
* [BUGFIX] Collect flag_info and bug_info only for one core #2156
* [BUGFIX] Prevent duplicate ethtool metric names #2187

## 1.2.2 / 2021-08-06

* [BUGFIX] Fix processes collector long int parsing #2112

## 1.2.1 / 2021-07-23

* [BUGFIX] Fix zoneinfo parsing prometheus/procfs#386
* [BUGFIX] Fix nvme collector log noise #2091
* [BUGFIX] Fix rapl collector log noise #2092

## 1.2.0 / 2021-07-15

NOTE: Ignoring invalid network speed will be the default in 2.x
NOTE: Filesystem collector flags have been renamed. `--collector.filesystem.ignored-mount-points` is now `--collector.filesystem.mount-points-exclude` and `--collector.filesystem.ignored-fs-types` is now `--collector.filesystem.fs-types-exclude`. The old flags will be removed in 2.x.

* [CHANGE] Rename filesystem collector flags to match other collectors #2012
* [CHANGE] Make node_exporter print usage to STDOUT #2039
* [FEATURE] Add conntrack statistics metrics #1155
* [FEATURE] Add ethtool stats collector #1832
* [FEATURE] Add flag to ignore network speed if it is unknown #1989
* [FEATURE] Add tapestats collector for Linux #2044
* [FEATURE] Add nvme collector #2062
* [ENHANCEMENT] Add ErrorLog plumbing to promhttp #1887
* [ENHANCEMENT] Add more Infiniband counters #2019
* [ENHANCEMENT] netclass: retrieve interface names and filter before parsing #2033
* [ENHANCEMENT] Add time zone offset metric #2060
* [BUGFIX] Handle errors from disabled PSI subsystem #1983
* [BUGFIX] Fix panic when using backwards compatible flags #2000
* [BUGFIX] Fix wrong value for OpenBSD memory buffer cache #2015
* [BUGFIX] Only initiate collectors once #2048
* [BUGFIX] Handle small backwards jumps in CPU idle #2067
  
## 1.1.2 / 2021-03-05

* [BUGFIX] Handle errors from disabled PSI subsystem #1983
* [BUGFIX] Sanitize strings from /sys/class/power_supply #1984
* [BUGFIX] Silence missing netclass errors #1986

## 1.1.1 / 2021-02-12

* [BUGFIX] Fix ineffassign issue #1957
* [BUGFIX] Fix some noisy log lines #1962

## 1.1.0 / 2021-02-05

NOTE: We have improved some of the flag naming conventions (PR #1743). The old names are
      deprecated and will be removed in 2.0. They will continue to work for backwards
      compatibility.

* [CHANGE] Improve filter flag names #1743
* [CHANGE] Add btrfs and powersupplyclass to list of exporters enabled by default #1897
* [FEATURE] Add fibre channel collector #1786
* [FEATURE] Expose cpu bugs and flags as info metrics. #1788
* [FEATURE] Add network_route collector #1811
* [FEATURE] Add zoneinfo collector #1922
* [ENHANCEMENT] Add more InfiniBand counters #1694
* [ENHANCEMENT] Add flag to aggr ipvs metrics to avoid high cardinality metrics #1709
* [ENHANCEMENT] Adding backlog/current queue length to qdisc collector #1732
* [ENHANCEMENT] Include TCP OutRsts in netstat metrics #1733
* [ENHANCEMENT] Add pool size to entropy collector #1753
* [ENHANCEMENT] Remove CGO dependencies for OpenBSD amd64 #1774
* [ENHANCEMENT] bcache: add writeback_rate_debug stats #1658
* [ENHANCEMENT] Add check state for mdadm arrays via node_md_state metric #1810
* [ENHANCEMENT] Expose XFS inode statistics #1870
* [ENHANCEMENT] Expose zfs zpool state #1878
* [ENHANCEMENT] Added an ability to pass collector.supervisord.url via SUPERVISORD_URL environment variable #1947
* [BUGFIX] filesystem_freebsd: Fix label values #1728
* [BUGFIX] Fix various procfs parsing errors #1735
* [BUGFIX] Handle no data from powersupplyclass #1747
* [BUGFIX] udp_queues_linux.go: change upd to udp in two error strings #1769
* [BUGFIX] Fix node_scrape_collector_success behaviour #1816
* [BUGFIX] Fix NodeRAIDDegraded to not use a string rule expressions #1827
* [BUGFIX] Fix node_md_disks state label from fail to failed #1862
* [BUGFIX] Handle EPERM for syscall in timex collector #1938
* [BUGFIX] bcache: fix typo in a metric name #1943
* [BUGFIX] Fix XFS read/write stats (https://github.com/prometheus/procfs/pull/343)

## 1.0.1 / 2020-06-15

* [BUGFIX] filesystem_freebsd: Fix label values #1728
* [BUGFIX] Update prometheus/procfs to fix log noise #1735
* [BUGFIX] Fix build tags for collectors #1745
* [BUGFIX] Handle no data from powersupplyclass #1747, #1749

## 1.0.0 / 2020-05-25

### **Breaking changes**

* The netdev collector CLI argument `--collector.netdev.ignored-devices` was renamed to `--collector.netdev.device-blacklist` in order to conform with the systemd collector. #1279
* The label named `state` on `node_systemd_service_restart_total` metrics was changed to `name` to better describe the metric. #1393
* Refactoring of the mdadm collector changes several metrics
    - `node_md_disks_active` is removed
    - `node_md_disks` now has a `state` label for "failed", "spare", "active" disks.
    - `node_md_is_active` is replaced by `node_md_state` with a state set of "active", "inactive", "recovering", "resync".
* Additional label `mountaddr` added to NFS device metrics to distinguish mounts from the same URL, but different IP addresses. #1417
* Metrics node_cpu_scaling_frequency_min_hrts and node_cpu_scaling_frequency_max_hrts of the cpufreq collector were renamed to node_cpu_scaling_frequency_min_hertz and node_cpu_scaling_frequency_max_hertz. #1510
* Collectors that are enabled, but are unable to find data to collect, now return 0 for `node_scrape_collector_success`.

### Changes

* [CHANGE] Add `--collector.netdev.device-whitelist`. #1279
* [CHANGE] Ignore iso9600 filesystem on Linux #1355
* [CHANGE] Refactor mdadm collector #1403
* [CHANGE] Add `mountaddr` label to NFS metrics. #1417
* [CHANGE] Don't count empty collectors as success. #1613
* [FEATURE] New flag to disable default collectors #1276
* [FEATURE] Add experimental TLS support #1277, #1687, #1695
* [FEATURE] Add collector for Power Supply Class #1280
* [FEATURE] Add new schedstat collector #1389
* [FEATURE] Add FreeBSD zfs support #1394
* [FEATURE] Add uname support for Darwin and OpenBSD #1433
* [FEATURE] Add new metric node_cpu_info #1489
* [FEATURE] Add new thermal_zone collector #1425
* [FEATURE] Add new cooling_device metrics to thermal zone collector #1445
* [FEATURE] Add swap usage on darwin #1508
* [FEATURE] Add Btrfs collector #1512
* [FEATURE] Add RAPL collector #1523
* [FEATURE] Add new softnet collector #1576
* [FEATURE] Add new udp_queues collector #1503
* [FEATURE] Add basic authentication #1673
* [ENHANCEMENT] Log pid when there is a problem reading the process stats #1341
* [ENHANCEMENT] Collect InfiniBand port state and physical state #1357
* [ENHANCEMENT] Include additional XFS runtime statistics. #1423
* [ENHANCEMENT] Report non-fatal collection errors in the exporter metric. #1439
* [ENHANCEMENT] Expose IPVS firewall mark as a label #1455
* [ENHANCEMENT] Add check for systemd version before attempting to query certain metrics. #1413
* [ENHANCEMENT] Add a flag to adjust mount timeout #1486
* [ENHANCEMENT] Add new counters for flush requests in Linux 5.5 #1548
* [ENHANCEMENT] Add metrics and tests for UDP receive and send buffer errors #1534
* [ENHANCEMENT] The sockstat collector now exposes IPv6 statistics in addition to the existing IPv4 support. #1552
* [ENHANCEMENT] Add infiniband info metric #1563
* [ENHANCEMENT] Add unix socket support for supervisord collector #1592
* [ENHANCEMENT] Implement loadavg on all BSDs without cgo #1584
* [ENHANCEMENT] Add model_name and stepping to node_cpu_info metric #1617
* [ENHANCEMENT] Add `--collector.perf.cpus` to allow setting the CPU list for perf stats. #1561
* [ENHANCEMENT] Add metrics for IO errors and retires on Darwin. #1636
* [ENHANCEMENT] Add perf tracepoint collection flag #1664
* [ENHANCEMENT] ZFS: read contents of objset file #1632
* [ENHANCEMENT] Linux CPU: Cache CPU metrics to make them monotonically increasing #1711
* [BUGFIX] Read /proc/net files with a single read syscall #1380
* [BUGFIX] Renamed label `state` to `name` on `node_systemd_service_restart_total`. #1393
* [BUGFIX] Fix netdev nil reference on Darwin #1414
* [BUGFIX] Strip path.rootfs from mountpoint labels #1421
* [BUGFIX] Fix seconds reported by schedstat #1426
* [BUGFIX] Fix empty string in path.rootfs #1464
* [BUGFIX] Fix typo in cpufreq metric names #1510
* [BUGFIX] Read /proc/stat in one syscall #1538
* [BUGFIX] Fix OpenBSD cache memory information #1542
* [BUGFIX] Refactor textfile collector to avoid looping defer #1549
* [BUGFIX] Fix network speed math #1580
* [BUGFIX] collector/systemd: use regexp to extract systemd version #1647
* [BUGFIX] Fix initialization in perf collector when using multiple CPUs #1665
* [BUGFIX] Fix accidentally empty lines in meminfo_linux #1671

## 0.18.1 / 2019-06-04

### Changes
* [BUGFIX] Fix incorrect sysctl call in BSD meminfo collector, resulting in broken swap metrics on FreeBSD #1345
* [BUGFIX] Fix rollover bug in mountstats collector #1364

## 0.18.0 / 2019-05-09

### **Breaking changes**

* Renamed `interface` label to `device` in netclass collector for consistency with
  other network metrics #1224
* The cpufreq metrics now separate the `cpufreq` and `scaling` data based on what the driver provides. #1248
* The labels for the network_up metric have changed, see issue #1236
* Bonding collector now uses `mii_status` instead of `operstatus` #1124
* Several systemd metrics have been turned off by default to improve performance #1254
  These include unit_tasks_current, unit_tasks_max, service_restart_total, and unit_start_time_seconds
* The systemd collector blacklist now includes automount, device, mount, and slice units by default. #1255

### Changes

* [CHANGE] Bonding state uses mii_status #1124
* [CHANGE] Add a limit to the number of in-flight requests #1166
* [CHANGE] Renamed `interface` label to `device` in netclass collector #1224
* [CHANGE] Add separate cpufreq and scaling metrics #1248
* [CHANGE] Several systemd metrics have been turned off by default to improve performance #1254
* [CHANGE] Expand systemd collector blacklist #1255
* [CHANGE] Split cpufreq metrics into a separate collector #1253
* [FEATURE] Add a flag to disable exporter metrics #1148
* [FEATURE] Add kstat-based Solaris metrics for boottime, cpu and zfs collectors #1197
* [FEATURE] Add uname collector for FreeBSD #1239
* [FEATURE] Add diskstats collector for OpenBSD #1250
* [FEATURE] Add pressure collector exposing pressure stall information for Linux #1174
* [FEATURE] Add perf exporter for Linux #1274
* [ENHANCEMENT] Add Infiniband counters #1120
* [ENHANCEMENT] Add TCPSynRetrans to netstat default filter #1143
* [ENHANCEMENT] Move network_up labels into new metric network_info #1236
* [ENHANCEMENT] Use 64-bit counters for Darwin netstat
* [BUGFIX] Add fallback for missing /proc/1/mounts #1172
* [BUGFIX] Fix node_textfile_mtime_seconds to work properly on symlinks #1326

## 0.17.0 / 2018-11-30

Build note: Linux builds can now be built without CGO.

### **Breaking changes**

supvervisord collector reports `start_time_seconds` rather than `uptime` #952

The wifi collector is disabled by default due to suspected caching issues and goroutine leaks.
* https://github.com/prometheus/node_exporter/issues/870
* https://github.com/prometheus/node_exporter/issues/1008

Darwin meminfo metrics have been renamed to match Prometheus conventions. #1060

### Changes

* [CHANGE] Use /proc/mounts instead of statfs(2) for ro state #1002
* [CHANGE] Exclude only subdirectories of /var/lib/docker #1003
* [CHANGE] Filter out non-installed units when collecting all systemd units #1011
* [CHANGE] `service_restart_total` and `socket_refused_connections_total` will not be reported if you're running an older version of systemd
* [CHANGE] collector/timex: remove cgo dependency #1079
* [CHANGE] filesystem: Ignore Docker netns mounts #1047
* [CHANGE] Ignore additional virtual filesystems #1104
* [FEATURE] Add netclass collector #851
* [FEATURE] Add processes collector #950
* [FEATURE] Collect start time for systemd units #952
* [FEATURE] Add socket unit stats to systemd collector #968
* [FEATURE] Collect NRestarts property for systemd service units #992
* [FEATURE] Collect NRefused property for systemd socket units (available as of systemd v239) #995
* [FEATURE] Allow removal of rootfs prefix for run in docker #1058
* [ENHANCEMENT] Support for octal characters in mountpoints #954
* [ENHANCEMENT] Update wifi stats to support multiple stations #980
* [ENHANCEMENT] Add transmit/receive bytes total for wifi stations #1150
* [ENHANCEMENT] Handle stuck NFS mounts #997
* [ENHANCEMENT] infiniband: Handle iWARP RDMA modules N/A #974
* [ENHANCEMENT] Update diskstats for linux kernel 4.19 #1109
* [ENHANCEMENT] Collect TasksCurrent, TasksMax per systemd unit #1098

* [BUGFIX] Fix FreeBSD CPU temp #965
* [BUGFIX] Fix goroutine leak in supervisord collector #978
* [BUGFIX] Fix mdadm collector issues #985
* [BUGFIX] Fix ntp collector thread safety #1014
* [BUGFIX] Systemd units will not be ignored if you're running older versions of systemd #1039
* [BUGFIX] Handle vanishing PIDs #1043
* [BUGFIX] Correctly cast Darwin memory info #1060
* [BUGFIX] Filter systemd units in Go for compatibility with older versions #1083
* [BUGFIX] Update cpu collector for OpenBSD 6.4 #1094
* [BUGFIX] Fix typo on HELP of `read_time_seconds_total` #1057
* [BUGFIX] collector/diskstats: don't fail if there are extra stats #1125
* [BUGFIX] collector/hwmon\_linux: handle temperature sensor file #1123
* [BUGFIX] collector/filesystem: add bounds check #1133
* [BUGFIX] Fix dragonfly's CPU counting frequency #1140
* [BUGFIX] Add fallback for missing /proc/1/mounts #1172

## 0.16.0 / 2018-05-15

**Breaking changes**

This release contains major breaking changes to metric names.  Many metrics have new names, labels, and label values in order to conform to current naming conventions.
* Linux node_cpu metrics now break out `guest` values into separate metrics.  See Issue #737
* Many counter metrics have been renamed to include `_total`.
* Many metrics have been renamed/modified to include base units, for example `node_cpu` is now `node_cpu_seconds_total`.

In order to help with the transition we have an [upgrade guide](docs/V0_16_UPGRADE_GUIDE.md).

Other breaking changes:
* The megacli collector has been removed, is now replaced by the storcli.py textfile helper.
* The gmond collector has been removed.
* The textfile collector will now treat timestamps as errors.

* [CHANGE] Split out guest cpu metrics on Linux. #744
* [CHANGE] Exclude Linux proc from filesystem type regexp #774
* [CHANGE] Ignore more virtual filesystems #775
* [CHANGE] Remove obsolete megacli collector. #798
* [CHANGE] Ignore /var/lib/docker by default. #814
* [CHANGE] Cleanup NFS metrics #834
* [CHANGE] Only report core throttles per core, not per cpu #836
* [CHANGE] Treat custom textfile metric timestamps as errors #769
* [CHANGE] Use lowercase cpu label name in interrupts #849
* [CHANGE] Enable bonding collector by default. #872
* [CHANGE] Greatly reduce the metrics vmstat returns by default. #874
* [CHANGE] Greatly trim what netstat collector exposes by default #876
* [CHANGE] Drop `exec_` prefix and move `node_boot_time_seconds` from `exec` to new `boottime` collector and enable for Darwin/Dragonfly/FreeBSD/NetBSD/OpenBSD. #839, #901
* [CHANGE] Remove depreated gmond collector #852
* [CHANGE] align Darwin disk stat names with Linux #930
* [FEATURE] Add `collect[]` parameter #699
* [FEATURE] Add text collector conversion for ipmitool output. #746
* [FEATURE] Add openbsd meminfo #724
* [FEATURE] Add systemd summary metrics #765
* [FEATURE] Add OpenBSD CPU collector #805
* [FEATURE] Add NFS Server metrics collector. #803
* [FEATURE] add sample directory size exporter #789
* [ENHANCEMENT] added Wear_Leveling_Count attribute to smartmon.sh script #707
* [ENHANCEMENT] Simplify Utsname string conversion #716
* [ENHANCEMENT] apt.sh: handle multiple origins in apt-get output #757
* [ENHANCEMENT] Export systemd timers last trigger seconds. #807
* [ENHANCEMENT] updates for zfsonlinux 0.7.5 #779
* [BUGFIX] Fix smartmon.sh textfile script #700
* [BUGFIX] netdev: Change valueType to CounterValue #749
* [BUGFIX] textfile: fix duplicate metrics error #738
* [BUGFIX] Fix panic by updating github.com/ema/qdisc dependency #778
* [BUGFIX] Use uint64 in the ZFS collector #714
* [BUGFIX] multiply page size after float64 coercion to avoid signed integer overflow #780
* [BUGFIX] smartmon: Escape double quotes in device model family #772
* [BUGFIX] Fix log level regression in #533 #815
* [BUGFIX] Correct the ClocksPerSec scaling factor on Darwin #846
* [BUGFIX] Count core throttles per core and per package #871
* [BUGFIX] Fix netdev collector for linux #890 #910
* [BUGFIX] Fix memory corruption when number of filesystems > 16 on FreeBSD #900
* [BUGFIX] Fix parsing of interface aliases in netdev linux #904

## 0.15.2 / 2017-12-06

* [BUGFIX]  cpu: Support processor-less (memory-only) NUMA nodes #734

## 0.15.1 / 2017-11-07

* [BUGFIX] xfs: expose correct fields, fix metric names #708
* [BUGFIX] Correct buffer_bytes > INT_MAX on BSD/amd64. #712
* [BUGFIX] netstat: return nothing when /proc/net/snmp6 not found #718
* [BUGFIX] Fix off by one in Linux interrupts collector #721
* [BUGFIX] Add and use sysReadFile in hwmon collector #728

## 0.15.0 / 2017-10-06

**Breaking changes**

This release contains major breaking changes to flag handling.
* The flag library has been changed, all flags now require double-dashs. (`-foo` becomes `--foo`).
* The collector selection flag has been replaced by individual boolean flags.
* The `-collector.procfs` and `-collector.sysfs` flags have been renamed to `--path.procfs` and `--path.sysfs` respectively.

The `ntp` collector has been replaced with a new NTP-based check that is designed to expose the state of a localhost NTP server rather than provide the offset of the node to a remote NTP server.  By default the `ntp` collector is now locked to localhost.  This is to avoid accidental spamming of public internet NTP pools.

Windows support is now removed, the [wmi_exporter](https://github.com/martinlindhe/wmi_exporter) is recommended as a replacement.

* [CHANGE] `node_cpu` metrics moved from `stats` to `cpu` collector on linux (enabled by default). #548
* [CHANGE] Blacklist systemd scope units #534
* [CHANGE] Remove netbsd/arm #551
* [CHANGE] Remove Windows support #549
* [CHANGE] Enable IPVS collector by default #623
* [CHANGE] Switch to kingpin flags #639
* [CHANGE] Replace --collectors.enabled with per-collector flags #640
* [FEATURE] Add ARP collector for Linux #540
* [FEATURE] Add XFS colector for Linux #568, #575
* [FEATURE] Add qdisc collector for Linux #580
* [FEATURE] Add cpufreq stats for Linux #548
* [FEATURE] Add diskstats for Darwin #593
* [FEATURE] Add bcache collector for Linux #597
* [FEATURE] Add parsing /proc/net/snmp6 file for Linux #615
* [FEATURE] Add timex collector for Linux #664
* [ENHANCEMENT] Include overal health status in smartmon.sh example script #546
* [ENHANCEMENT] Include `guest_nice` in CPU collector #554
* [ENHANCEMENT] Add exec_boot_time for freebsd, dragonfly #550
* [ENHANCEMENT] Get full resolution for node_time #555
* [ENHANCEMENT] infiniband: Multiply port data XMIT/RCV metrics by 4 #579
* [ENHANCEMENT] cpu: Metric 'package_throttles_total' is per package. #657
* [BUGFIX] Fix stale device error metrics #533
* [BUGFIX] edac: Fix typo in node_edac_csrow_uncorrectable_errors_total #564
* [BUGFIX] Use int64 throughout the ZFS collector #653
* [BUGFIX] Silently ignore nonexisting bonding_masters file #569
* [BUGFIX] Change raid0 status line regexp for mdadm collector (bug #618) #619
* [BUGFIX] Ignore wifi collector permission errors #646
* [BUGFIX] Always try to return smartmon_device_info metric #663

## 0.14.0 / 2017-03-21

NOTE: We are deprecating several collectors in this release.
    * `gmond` - Out of scope.
    * `megacli` - Requires forking, to be moved to textfile collection.
    * `ntp` - Out of scope.

Breaking changes:
    * Collector errors are now a separate metric, `node_scrape_collector_success`, not a label on `node_exporter_scrape_duration_seconds` (#516)

* [CHANGE] Report collector success/failure as a bool metric, not a label. #516
* [FEATURE] Add loadavg collector for Solaris #311
* [FEATURE] Add StorCli text collector example script #320
* [FEATURE] Add collector for Linux EDAC #324
* [FEATURE] Add text file utility for SMART metrics #354
* [FEATURE] Add a collector for NFS client statistics. #360
* [FEATURE] Add mountstats collector for detailed NFS statistics #367
* [FEATURE] Add a collector for DRBD #365
* [FEATURE] Add cpu collector for darwin #391
* [FEATURE] Add netdev collector for darwin #393
* [FEATURE] Collect CPU temperatures on FreeBSD #397
* [FEATURE] Add ZFS collector #410
* [FEATURE] Add initial wifi collector #413
* [FEATURE] Add NFS event metrics to mountstats collector #415
* [FEATURE] Add an example rules file #422
* [FEATURE] infiniband: Add new collector for InfiniBand statistics #450
* [FEATURE] buddyinfo: Add support for /proc/buddyinfo for linux free memory fragmentation. #454
* [IMPROVEMENT] hwmon: Provide annotation metric to link chip sysfs paths to human-readable chip types #359
* [IMPROVEMENT] Add node_filesystem_device_errors_total metric #374
* [IMPROVEMENT] Add runit service dir flag #375
* [IMPROVEMENT] Improve Docker documentation #376
* [IMPROVEMENT] Ignore autofs filesystems on linux #384
* [IMPROVEMENT] Replace some FreeBSD collectors with pure Go versions #385
* [IMPROVEMENT] Use filename as label, move 'label' to own metric #411 (hwmon)
* [BUGFIX] mips64 build fix #361
* [BUGFIX] Update vendoring #372 (to fix #242)
* [BUGFIX] Convert remaining collectors to use ConstMetrics #389
* [BUGFIX] Check for errors in netdev scanner #398
* [BUGFIX] Don't leak or race in FreeBSD devstat collector #396
* [BUGFIX] Allow graceful failure in hwmon collector #427
* [BUGFIX] Fix the reporting of active+total disk metrics for inactive raids. #522

## 0.13.0 / 2016-11-26

NOTE: We have disabled builds of linux/ppc64 and linux/ppc64le due to build bugs.

* [FEATURE] Add flag to ignore certain filesystem types (Copy of #217) #241
* [FEATURE] Add NTP stratum to NTP collector. #247
* [FEATURE] Add ignored-units flag for systemd collector #286
* [FEATURE] Compile netdev on dragonfly #314
* [FEATURE] Compile meminfo for dfly #315
* [FEATURE] Add hwmon /sensors support #278
* [FEATURE] Add Linux NUMA "numastat" metrics #249
* [FEATURE] export DragonFlyBSD CPU time #310
* [FEATURE] Dragonfly devstat #323
* [IMPROVEMENT] Use the offset calculation that includes round trip time in the ntp collector #250
* [IMPROVEMENT] Enable `*bsd` collector on darwin #265
* [IMPROVEMENT] Use meminfo_freebsd on darwin as well #266
* [IMPROVEMENT] sockstat: add support for RHE4 #267
* [IMPROVEMENT] Compile fs stats for dfly #302
* [BUGFIX] Add support for raid0 devices in mdadm_linux collector. #253
* [BUGFIX] Close file handler in textfile #263
* [BUGFIX] Ignore partitions on NVME devices by default #268
* [BUGFIX] Fix mdstat tabs parsing #275
* [BUGFIX] Fix mdadm collector for resync=PENDING. #309
* [BUGFIX] mdstat: Fix parsing of RAID0 lines that contain additional attributes. #341
* [BUGFIX] Fix additional mdadm parsing cases #346

## 0.12.0 / 2016-05-05

* [CHANGE] Remove lastlogin collector.
* [CHANGE] Remove -debug.memprofile-file flag.
* [CHANGE] Sync BSD filesystem collector labels with Linux.
* [CHANGE] Remove HTTP Basic Auth support.
* [FEATURE] Add -version flag.
* [FEATURE] Add Linux logind collector.
* [FEATURE] Add Linux ksmd collector.
* [FEATURE] Add Linux memory NUMA collector.
* [FEATURE] Add Linux entropy collector.
* [FEATURE] Add Linux vmstat collector.
* [FEATURE] Add Linux conntrack collector.
* [FEATURE] Add systemd collector.
* [FEATURE] Add OpenBSD support for filesystem, interrupt and netdev collectors.
* [FEATURE] Add supervisord collector.
* [FEATURE] Add Linux /proc/mdstat collector.
* [FEATURE] Add Linux uname collector.
* [FEATURE] Add Linux /proc/sys/fs/file-nr collector.
* [FEATURE] Add Linux /proc/net/sockstat collector.
* [IMPROVEMENT] Provide statically linked Linux binaries.
* [IMPROVEMENT] Remove root requirement for FreeBSD CPU metrics.
* [IMPROVEMENT] Add node_exporter build info metric.
* [IMPROVEMENT] Add disk bytes read/written metrics on Linux.
* [IMPROVEMENT] Add filesystem read-only metric.
* [IMPROVEMENT] Use common Prometheus log formatting.
* [IMPROVEMENT] Add option to specify NTP protocol version.
* [IMPROVEMENT] Handle statfs errors gracefully for individual filesystems.
* [IMPROVEMENT] Add load5 and load15 metrics to loadavg collector.
* [IMPROVEMENT] Add end-to-end tests.
* [IMPROVEMENT] Export FreeBSD CPU metrics to seconds.
* [IMPROVEMENT] Add flag to configure sysfs mountpoint.
* [IMPROVEMENT] Add flag to configure procfs mountpoint.
* [IMPROVEMENT] Add metric for last service state change to runit collector.
* [BUGFIX] Fix FreeBSD netdev metrics on 64 bit systems.
* [BUGFIX] Fix mdstat for devices in delayed resync state.
* [BUGFIX] Fix Linux stat metrics on parallel scrapes.
* [BUGFIX] Remove unavailable collectors from defaults.
* [BUGFIX] Fix build errors on FreeBSD, OpenBSD, Darwin and Windows.
* [BUGFIX] Fix build errors on 386, arm, arm64, ppc64 and ppc64le architectures.
* [BUGFIX] Fix export of stale metrics for removed filesystem and network devices.
* [BUGFIX] textfile: Fix mtime reporting.
* [BUGFIX] megacli: prevent crash when drive temperature is N/A

## 0.11.0 / 2015-07-27

* [FEATURE] Add stats from /proc/net/snmp.
* [FEATURE] Add support for FreeBSD.
* [FEATURE] Allow netdev devices to be ignored.
* [MAINTENANCE] New Dockerfile for unified way to dockerize Prometheus exporters.
* [FEATURE] Add device,fstype collection to the filesystem exporter.
* [IMPROVEMENT] Make logging of collector executions less verbose.

## 0.10.0 / 2015-06-10

* [CHANGE] Change logging output format and flags.

## 0.9.0 / 2015-05-26

* [BUGFIX] Fix `/proc/net/dev` parsing.
* [CLEANUP] Remove the `attributes` collector, use `textfile` instead.
* [CLEANUP] Replace last uses of the configuration file with flags.
* [IMPROVEMENT] Remove cgo dependency.
* [IMPROVEMENT] Sort collector names when printing.
* [FEATURE] IPVS stats collector.

## 0.8.1 / 2015-05-17

* [MAINTENANCE] Use the common Prometheus build infrastructure.
* [MAINTENANCE] Update former Google Code imports.
* [IMPROVEMENT] Log the version at startup.
* [FEATURE] TCP stats collector

## 0.8.0 / 2015-03-09
* [CLEANUP] Introduced semantic versioning and changelog. From now on,
  changes will be reported in this file.<|MERGE_RESOLUTION|>--- conflicted
+++ resolved
@@ -5,16 +5,12 @@
 * [ENHANCEMENT]
 * [BUGFIX]
 
-<<<<<<< HEAD
-* [ENHANCEMENT] Add node_softirqs_total metric #2221
-=======
 * [FEATURE] Add sysctl collector #2425
 * [ENHANCEMENT] Add node_softirqs_total metric #2221
 * [ENHANCEMENT] Add device filter flags to arp collector #2254
 * [ENHANCEMENT] Add rapl zone name label option #2401
 * [ENHANCEMENT] Add slabinfo collector #1799
 * [BUGFIX] Sanitize rapl zone names #2299
->>>>>>> 5d6738e6
 
 ## 1.3.1 / 2021-12-01
 
@@ -83,7 +79,7 @@
 * [BUGFIX] Fix wrong value for OpenBSD memory buffer cache #2015
 * [BUGFIX] Only initiate collectors once #2048
 * [BUGFIX] Handle small backwards jumps in CPU idle #2067
-  
+
 ## 1.1.2 / 2021-03-05
 
 * [BUGFIX] Handle errors from disabled PSI subsystem #1983
